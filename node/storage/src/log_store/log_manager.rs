use super::tx_store::BlockHashAndSubmissionIndex;
use super::{FlowSeal, MineLoadChunk, SealAnswer, SealTask};
use crate::config::ShardConfig;
use crate::log_store::flow_store::{batch_iter_sharded, FlowConfig, FlowDBStore, FlowStore};
use crate::log_store::tx_store::TransactionStore;
use crate::log_store::{
    FlowRead, FlowWrite, LogStoreChunkRead, LogStoreChunkWrite, LogStoreRead, LogStoreWrite,
};
use crate::{try_option, ZgsKeyValueDB};
use anyhow::{anyhow, bail, Result};
use append_merkle::{Algorithm, MerkleTreeRead, Sha3Algorithm};
use ethereum_types::H256;
use kvdb_rocksdb::{Database, DatabaseConfig};
use merkle_light::merkle::{log2_pow2, MerkleTree};
use merkle_tree::RawLeafSha3Algorithm;
use once_cell::sync::Lazy;
use parking_lot::RwLock;
use rayon::iter::ParallelIterator;
use rayon::prelude::ParallelSlice;
use shared_types::{
    bytes_to_chunks, compute_padded_chunk_size, compute_segment_size, Chunk, ChunkArray,
    ChunkArrayWithProof, ChunkWithProof, DataRoot, FlowProof, FlowRangeProof, Merkle, Transaction,
};
use std::cmp::Ordering;
use std::collections::BTreeMap;
use std::path::Path;
use std::sync::mpsc;
use std::sync::Arc;
use tracing::{debug, error, info, instrument, trace, warn};

/// 256 Bytes
pub const ENTRY_SIZE: usize = 256;
/// 1024 Entries.
pub const PORA_CHUNK_SIZE: usize = 1024;

pub const COL_TX: u32 = 0;
pub const COL_ENTRY_BATCH: u32 = 1;
pub const COL_TX_DATA_ROOT_INDEX: u32 = 2;
pub const COL_ENTRY_BATCH_ROOT: u32 = 3;
pub const COL_TX_COMPLETED: u32 = 4;
pub const COL_MISC: u32 = 5;
pub const COL_SEAL_CONTEXT: u32 = 6;
pub const COL_FLOW_MPT_NODES: u32 = 7;
pub const COL_BLOCK_PROGRESS: u32 = 8;
pub const COL_NUM: u32 = 9;

// Process at most 1M entries (256MB) pad data at a time.
const PAD_MAX_SIZE: usize = 1 << 20;

static PAD_SEGMENT_ROOT: Lazy<H256> = Lazy::new(|| {
    *Merkle::new(
        data_to_merkle_leaves(&[0; ENTRY_SIZE * PORA_CHUNK_SIZE]).unwrap(),
        0,
        None,
    )
    .root()
});
pub struct UpdateFlowMessage {
    pub root_map: BTreeMap<usize, (H256, usize)>,
    pub pad_data: usize,
    pub tx_start_flow_index: u64,
}

pub struct LogManager {
    pub(crate) db: Arc<dyn ZgsKeyValueDB>,
    tx_store: TransactionStore,
    flow_store: Arc<FlowStore>,
    merkle: RwLock<MerkleManager>,
    sender: mpsc::Sender<UpdateFlowMessage>,
}

struct MerkleManager {
    // TODO(zz): Refactor the in-memory merkle and in-disk storage together.
    pora_chunks_merkle: Merkle,
    /// The in-memory structure of the sub merkle tree of the last chunk.
    /// The size is always less than `PORA_CHUNK_SIZE`.
    last_chunk_merkle: Merkle,
}

impl MerkleManager {
    fn last_chunk_start_index(&self) -> u64 {
        if self.pora_chunks_merkle.leaves() == 0 {
            0
        } else {
            PORA_CHUNK_SIZE as u64
                * if self.last_chunk_merkle.leaves() == 0 {
                    // The last chunk is empty and its root hash is not in `pora_chunk_merkle`,
                    // so all chunks in `pora_chunk_merkle` is complete.
                    self.pora_chunks_merkle.leaves()
                } else {
                    // The last chunk has data, so we need to exclude it from `pora_chunks_merkle`.
                    self.pora_chunks_merkle.leaves() - 1
                } as u64
        }
    }

    #[instrument(skip(self))]
    fn commit_merkle(&mut self, tx_seq: u64) -> Result<()> {
        self.pora_chunks_merkle.commit(Some(tx_seq));
        self.last_chunk_merkle.commit(Some(tx_seq));
        Ok(())
    }

    fn revert_merkle_tree(&mut self, tx_seq: u64, tx_store: &TransactionStore) -> Result<()> {
        debug!("revert merkle tree {}", tx_seq);
        // Special case for reverting tx_seq == 0
        if tx_seq == u64::MAX {
            self.pora_chunks_merkle.reset();
            self.last_chunk_merkle.reset();
            return Ok(());
        }
        let old_leaves = self.pora_chunks_merkle.leaves();
        self.pora_chunks_merkle.revert_to(tx_seq)?;
        if old_leaves == self.pora_chunks_merkle.leaves() {
            self.last_chunk_merkle.revert_to(tx_seq)?;
        } else {
            // We are reverting to a position before the current last_chunk.
            self.last_chunk_merkle =
                tx_store.rebuild_last_chunk_merkle(self.pora_chunks_merkle.leaves() - 1, tx_seq)?;
        }
        Ok(())
    }

    fn try_initialize(&mut self, flow_store: &FlowStore) -> Result<()> {
        if self.pora_chunks_merkle.leaves() == 0 && self.last_chunk_merkle.leaves() == 0 {
            self.last_chunk_merkle.append(H256::zero());
            self.pora_chunks_merkle
                .update_last(self.last_chunk_merkle.root());
        } else if self.last_chunk_merkle.leaves() != 0 {
            let last_chunk_start_index = self.last_chunk_start_index();
            let last_chunk_data = flow_store.get_available_entries(
                last_chunk_start_index,
                last_chunk_start_index + PORA_CHUNK_SIZE as u64,
            )?;
            for e in last_chunk_data {
                let start_index = e.start_index - last_chunk_start_index;
                for i in 0..e.data.len() / ENTRY_SIZE {
                    let index = i + start_index as usize;
                    if index >= self.last_chunk_merkle.leaves() {
                        // We revert the merkle tree before truncate the flow store,
                        // so last_chunk_data may include data that should have been truncated.
                        break;
                    }
                    self.last_chunk_merkle.fill_leaf(
                        index,
                        Sha3Algorithm::leaf(&e.data[i * ENTRY_SIZE..(i + 1) * ENTRY_SIZE]),
                    );
                }
            }
        }
        Ok(())
    }
}

#[derive(Clone, Default)]
pub struct LogConfig {
    pub flow: FlowConfig,
}

impl LogStoreChunkWrite for LogManager {
    fn put_chunks(&self, tx_seq: u64, chunks: ChunkArray) -> Result<()> {
        let mut merkle = self.merkle.write();
        let tx = self
            .tx_store
            .get_tx_by_seq_number(tx_seq)?
            .ok_or_else(|| anyhow!("put chunks with missing tx: tx_seq={}", tx_seq))?;
        let (chunks_for_proof, _) = compute_padded_chunk_size(tx.size as usize);
        if chunks.start_index.saturating_mul(ENTRY_SIZE as u64) + chunks.data.len() as u64
            > (chunks_for_proof * ENTRY_SIZE) as u64
        {
            bail!(
                "put chunks with data out of tx range: tx_seq={} start_index={} data_len={}",
                tx_seq,
                chunks.start_index,
                chunks.data.len()
            );
        }
        // TODO: Use another struct to avoid confusion.
        let mut flow_entry_array = chunks;
        flow_entry_array.start_index += tx.start_entry_index;
        self.append_entries(flow_entry_array, &mut merkle)?;
        Ok(())
    }

    fn put_chunks_with_tx_hash(
        &self,
        tx_seq: u64,
        tx_hash: H256,
        chunks: ChunkArray,
        maybe_file_proof: Option<FlowProof>,
    ) -> Result<bool> {
        let mut merkle = self.merkle.write();
        let tx = self
            .tx_store
            .get_tx_by_seq_number(tx_seq)?
            .ok_or_else(|| anyhow!("put chunks with missing tx: tx_seq={}", tx_seq))?;
        if tx.hash() != tx_hash {
            return Ok(false);
        }
        let (chunks_for_proof, _) = compute_padded_chunk_size(tx.size as usize);
        if chunks.start_index.saturating_mul(ENTRY_SIZE as u64) + chunks.data.len() as u64
            > (chunks_for_proof * ENTRY_SIZE) as u64
        {
            bail!(
                "put chunks with data out of tx range: tx_seq={} start_index={} data_len={}",
                tx_seq,
                chunks.start_index,
                chunks.data.len()
            );
        }
        // TODO: Use another struct to avoid confusion.
        let mut flow_entry_array = chunks;
        flow_entry_array.start_index += tx.start_entry_index;
        self.append_entries(flow_entry_array, &mut merkle)?;

        if let Some(file_proof) = maybe_file_proof {
            let updated_node_list = merkle.pora_chunks_merkle.fill_with_file_proof(
                file_proof,
                tx.merkle_nodes,
                tx.start_entry_index,
            )?;
            self.flow_store.put_mpt_node_list(updated_node_list)?;
        }
        Ok(true)
    }

    fn remove_chunks_batch(&self, batch_list: &[u64]) -> crate::error::Result<()> {
        self.flow_store.delete_batch_list(batch_list)
    }
}

impl LogStoreWrite for LogManager {
    #[instrument(skip(self))]
    /// Insert the tx and update the flow store if needed.
    ///
    /// We assumes that all transactions are inserted in order sequentially.
    /// We always write the database in the following order:
    /// 1. Insert the tx (the tx and the root to tx_seq map are inserted atomically).
    /// 2. Update the flow store(pad data for alignment and copy data in `put_tx`, write data in
    /// `put_chunks`, pad rear data in `finalize_tx`).
    /// 3. Mark tx as finalized.
    ///
    /// Step 1 and 3 are both atomic operations.
    /// * If a tx has been finalized, the data in flow must
    /// have been updated correctly.
    /// * If `put_tx` succeeds but not finalized, we rely on the upper layer
    /// operations (client/auto-sync) to insert needed data (`put_chunks`) and trigger
    /// finalization (`finalize_tx`).
    /// * If `put_tx` fails in the middle, the tx is inserted but the flow is not updated correctly.
    /// Only the last tx may have this case, so we rerun
    /// `put_tx` for the last tx when we restart the node to ensure that it succeeds.
    ///
    fn put_tx(&self, tx: Transaction) -> Result<()> {
        let mut merkle = self.merkle.write();
        debug!("put_tx: tx={:?}", tx);
        let expected_seq = self.tx_store.next_tx_seq();
        if tx.seq != expected_seq {
            if tx.seq + 1 == expected_seq && !self.check_tx_completed(tx.seq)? {
                // special case for rerun the last tx during recovery.
                debug!("recovery with tx_seq={}", tx.seq);
            } else {
                // This is not supposed to happen since we have checked the tx seq in log entry sync.
                error!("tx mismatch, expected={} get={:?}", expected_seq, tx);
                bail!("unexpected tx!");
            }
        }
        let maybe_same_data_tx_seq = self.tx_store.put_tx(tx.clone())?.first().cloned();
        // TODO(zz): Should we validate received tx?
        self.append_subtree_list(tx.start_entry_index, tx.merkle_nodes.clone(), &mut merkle)?;
        merkle.commit_merkle(tx.seq)?;
        debug!(
            "commit flow root: root={:?}",
            merkle.pora_chunks_merkle.root()
        );
        // Drop the lock because `copy_tx_data` will lock again.
        drop(merkle);

        if let Some(old_tx_seq) = maybe_same_data_tx_seq {
            if self.check_tx_completed(old_tx_seq)? {
                self.copy_tx_and_finalize(old_tx_seq, vec![tx.seq])?;
            }
        }
        Ok(())
    }

    fn finalize_tx(&self, tx_seq: u64) -> Result<()> {
        let tx = self
            .tx_store
            .get_tx_by_seq_number(tx_seq)?
            .ok_or_else(|| anyhow!("finalize_tx with tx missing: tx_seq={}", tx_seq))?;

        self.padding_rear_data(&tx)?;

        let tx_end_index = tx.start_entry_index + bytes_to_entries(tx.size);
        // TODO: Check completeness without loading all data in memory.
        // TODO: Should we double check the tx merkle root?
        if self.check_data_completed(tx.start_entry_index, tx_end_index)? {
            let same_root_seq_list = self
                .tx_store
                .get_tx_seq_list_by_data_root(&tx.data_merkle_root)?;
            // Check if there are other same-root transaction not finalized.
            if same_root_seq_list.first() == Some(&tx_seq) {
                self.copy_tx_and_finalize(tx_seq, same_root_seq_list[1..].to_vec())?;
            }
            self.tx_store.finalize_tx(tx_seq)?;
            Ok(())
        } else {
            bail!("finalize tx with data missing: tx_seq={}", tx_seq)
        }
    }

    fn finalize_tx_with_hash(&self, tx_seq: u64, tx_hash: H256) -> crate::error::Result<bool> {
        trace!(
            "finalize_tx_with_hash: tx_seq={} tx_hash={:?}",
            tx_seq,
            tx_hash
        );
        let tx = self
            .tx_store
            .get_tx_by_seq_number(tx_seq)?
            .ok_or_else(|| anyhow!("finalize_tx with tx missing: tx_seq={}", tx_seq))?;
        debug!("finalize_tx_with_hash: tx={:?}", tx);
        if tx.hash() != tx_hash {
            return Ok(false);
        }

        self.padding_rear_data(&tx)?;

        // TODO: Check completeness without loading all data in memory.
        // TODO: Should we double check the tx merkle root?
        let tx_end_index = tx.start_entry_index + bytes_to_entries(tx.size);
        if self.check_data_completed(tx.start_entry_index, tx_end_index)? {
            self.tx_store.finalize_tx(tx_seq)?;
            let same_root_seq_list = self
                .tx_store
                .get_tx_seq_list_by_data_root(&tx.data_merkle_root)?;
            // Check if there are other same-root transaction not finalized.
            if same_root_seq_list.first() == Some(&tx_seq) {
                self.copy_tx_and_finalize(tx_seq, same_root_seq_list[1..].to_vec())?;
            }
            Ok(true)
        } else {
            bail!("finalize tx hash with data missing: tx_seq={}", tx_seq)
        }
    }

    fn prune_tx(&self, tx_seq: u64) -> crate::error::Result<()> {
        self.tx_store.prune_tx(tx_seq)
    }

    fn put_sync_progress(&self, progress: (u64, H256, Option<Option<u64>>)) -> Result<()> {
        self.tx_store.put_progress(progress)
    }

    fn put_log_latest_block_number(&self, block_number: u64) -> Result<()> {
        self.tx_store.put_log_latest_block_number(block_number)
    }

    /// Return the reverted Transactions in order.
    /// `tx_seq == u64::MAX` is a special case for reverting all transactions.
    fn revert_to(&self, tx_seq: u64) -> Result<Vec<Transaction>> {
        // FIXME(zz): If this revert is triggered by chain reorg after restarts, this will fail.
        let mut merkle = self.merkle.write();
        merkle.revert_merkle_tree(tx_seq, &self.tx_store)?;
        merkle.try_initialize(&self.flow_store)?;
        assert_eq!(
            Some(merkle.last_chunk_merkle.root()),
            merkle
                .pora_chunks_merkle
                .leaf_at(merkle.pora_chunks_merkle.leaves() - 1)?
        );
        let start_index = merkle.last_chunk_start_index() * PORA_CHUNK_SIZE as u64
            + merkle.last_chunk_merkle.leaves() as u64;
        self.flow_store.truncate(start_index)?;
        let start = if tx_seq != u64::MAX { tx_seq + 1 } else { 0 };
        self.tx_store.remove_tx_after(start)
    }

    fn validate_and_insert_range_proof(
        &self,
        tx_seq: u64,
        data: &ChunkArrayWithProof,
    ) -> Result<bool> {
        let valid = self.validate_range_proof(tx_seq, data)?;
        // `merkle` is used in `validate_range_proof`.
        let mut merkle = self.merkle.write();
        if valid {
            let updated_nodes = merkle
                .pora_chunks_merkle
                .fill_with_range_proof(data.proof.clone())?;
            self.flow_store.put_mpt_node_list(updated_nodes)?;
        }
        Ok(valid)
    }

    fn delete_block_hash_by_number(&self, block_number: u64) -> Result<()> {
        self.tx_store.delete_block_hash_by_number(block_number)
    }

    fn update_shard_config(&self, shard_config: ShardConfig) {
        self.flow_store.update_shard_config(shard_config)
    }

    fn submit_seal_result(&self, answers: Vec<SealAnswer>) -> Result<()> {
        self.flow_store.submit_seal_result(answers)
    }
}

impl LogStoreChunkRead for LogManager {
    fn get_chunk_by_tx_and_index(
        &self,
        tx_seq: u64,
        index: usize,
    ) -> crate::error::Result<Option<Chunk>> {
        // TODO(zz): This is not needed?
        let single_chunk_array =
            try_option!(self.get_chunks_by_tx_and_index_range(tx_seq, index, index + 1)?);
        Ok(Some(Chunk(single_chunk_array.data.as_slice().try_into()?)))
    }

    fn get_chunks_by_tx_and_index_range(
        &self,
        tx_seq: u64,
        index_start: usize,
        index_end: usize,
    ) -> crate::error::Result<Option<ChunkArray>> {
        let tx = try_option!(self.get_tx_by_seq_number(tx_seq)?);

        if index_end as u64 > bytes_to_entries(tx.size) {
            bail!(
                "end entry index exceeds tx size: end={} tx size={}",
                index_start,
                tx.size
            );
        }

        let start_flow_index = tx.start_entry_index + index_start as u64;
        let end_flow_index = tx.start_entry_index + index_end as u64;
        // TODO: Use another struct.
        // Set returned chunk start index as the offset in the tx data.
        let mut tx_chunk = try_option!(self
            .flow_store
            .get_entries(start_flow_index, end_flow_index)?);
        tx_chunk.start_index -= tx.start_entry_index;
        Ok(Some(tx_chunk))
    }

    fn get_chunk_by_data_root_and_index(
        &self,
        _data_root: &DataRoot,
        _index: usize,
    ) -> crate::error::Result<Option<Chunk>> {
        todo!()
    }

    fn get_chunks_by_data_root_and_index_range(
        &self,
        data_root: &DataRoot,
        index_start: usize,
        index_end: usize,
    ) -> crate::error::Result<Option<ChunkArray>> {
        let tx_seq = try_option!(self.get_tx_seq_by_data_root(data_root)?);
        self.get_chunks_by_tx_and_index_range(tx_seq, index_start, index_end)
    }

    fn get_chunk_index_list(&self, _tx_seq: u64) -> crate::error::Result<Vec<usize>> {
        todo!()
    }

    fn get_chunk_by_flow_index(
        &self,
        index: u64,
        length: u64,
    ) -> crate::error::Result<Option<ChunkArray>> {
        let start_flow_index = index;
        let end_flow_index = index + length;
        self.flow_store
            .get_entries(start_flow_index, end_flow_index)
    }
}

impl LogStoreRead for LogManager {
    fn get_tx_by_seq_number(&self, seq: u64) -> crate::error::Result<Option<Transaction>> {
        self.tx_store.get_tx_by_seq_number(seq)
    }

    fn get_tx_seq_by_data_root(&self, data_root: &DataRoot) -> crate::error::Result<Option<u64>> {
        self.tx_store.get_first_tx_seq_by_data_root(data_root)
    }

    fn get_chunk_with_proof_by_tx_and_index(
        &self,
        tx_seq: u64,
        index: usize,
    ) -> crate::error::Result<Option<ChunkWithProof>> {
        // TODO(zz): Optimize for mining.
        let single_chunk_array = try_option!(self.get_chunks_with_proof_by_tx_and_index_range(
            tx_seq,
            index,
            index + 1,
            None
        )?);
        Ok(Some(ChunkWithProof {
            chunk: Chunk(single_chunk_array.chunks.data.as_slice().try_into()?),
            proof: single_chunk_array.proof.left_proof,
        }))
    }

    fn get_chunks_with_proof_by_tx_and_index_range(
        &self,
        tx_seq: u64,
        index_start: usize,
        index_end: usize,
        merkle_tx_seq: Option<u64>,
    ) -> crate::error::Result<Option<ChunkArrayWithProof>> {
        let tx = try_option!(self.tx_store.get_tx_by_seq_number(tx_seq)?);
        let chunks =
            try_option!(self.get_chunks_by_tx_and_index_range(tx_seq, index_start, index_end)?);
        let left_proof =
            self.gen_proof_at_version(tx.start_entry_index + index_start as u64, merkle_tx_seq)?;
        let right_proof =
            self.gen_proof_at_version(tx.start_entry_index + index_end as u64 - 1, merkle_tx_seq)?;
        Ok(Some(ChunkArrayWithProof {
            chunks,
            proof: FlowRangeProof {
                left_proof,
                right_proof,
            },
        }))
    }

    fn check_tx_completed(&self, tx_seq: u64) -> crate::error::Result<bool> {
        self.tx_store.check_tx_completed(tx_seq)
    }

    fn validate_range_proof(&self, tx_seq: u64, data: &ChunkArrayWithProof) -> Result<bool> {
        let tx = self
            .get_tx_by_seq_number(tx_seq)?
            .ok_or_else(|| anyhow!("tx missing"))?;
        let leaves = data_to_merkle_leaves(&data.chunks.data)?;
        data.proof.validate::<Sha3Algorithm>(
            &leaves,
            (data.chunks.start_index + tx.start_entry_index) as usize,
        )?;
        Ok(self
            .merkle
            .read_recursive()
            .pora_chunks_merkle
            .check_root(&data.proof.root()))
    }

    fn get_sync_progress(&self) -> Result<Option<(u64, H256)>> {
        self.tx_store.get_progress()
    }

    fn get_log_latest_block_number(&self) -> Result<Option<u64>> {
        self.tx_store.get_log_latest_block_number()
    }

    fn get_block_hash_by_number(&self, block_number: u64) -> Result<Option<(H256, Option<u64>)>> {
        self.tx_store.get_block_hash_by_number(block_number)
    }

    fn get_block_hashes(&self) -> Result<Vec<(u64, BlockHashAndSubmissionIndex)>> {
        self.tx_store.get_block_hashes()
    }

    fn next_tx_seq(&self) -> u64 {
        self.tx_store.next_tx_seq()
    }

    fn get_proof_at_root(
        &self,
        root: Option<DataRoot>,
        index: u64,
        length: u64,
    ) -> crate::error::Result<FlowRangeProof> {
        let left_proof = self.gen_proof(index, root)?;
        let right_proof = self.gen_proof(index + length - 1, root)?;
        Ok(FlowRangeProof {
            left_proof,
            right_proof,
        })
    }

    fn get_context(&self) -> crate::error::Result<(DataRoot, u64)> {
        let merkle = self.merkle.read_recursive();
        Ok((
            merkle.pora_chunks_merkle.root(),
            merkle.last_chunk_start_index() + merkle.last_chunk_merkle.leaves() as u64,
        ))
    }

    fn check_tx_pruned(&self, tx_seq: u64) -> crate::error::Result<bool> {
        self.tx_store.check_tx_pruned(tx_seq)
    }

    fn pull_seal_chunk(&self, seal_index_max: usize) -> Result<Option<Vec<SealTask>>> {
        self.flow_store.pull_seal_chunk(seal_index_max)
    }

    fn get_num_entries(&self) -> Result<u64> {
        self.flow_store.get_num_entries()
    }

    fn load_sealed_data(&self, chunk_index: u64) -> Result<Option<MineLoadChunk>> {
        self.flow_store.load_sealed_data(chunk_index)
    }

    fn get_shard_config(&self) -> ShardConfig {
        self.flow_store.get_shard_config()
    }
}

impl LogManager {
    pub fn rocksdb(
        config: LogConfig,
        path: impl AsRef<Path>,
        executor: task_executor::TaskExecutor,
    ) -> Result<Self> {
        let mut db_config = DatabaseConfig::with_columns(COL_NUM);
        db_config.enable_statistics = true;
        let db = Arc::new(Database::open(&db_config, path)?);
        Self::new(db, config, executor)
    }

    pub fn memorydb(config: LogConfig, executor: task_executor::TaskExecutor) -> Result<Self> {
        let db = Arc::new(kvdb_memorydb::create(COL_NUM));
        Self::new(db, config, executor)
    }

    fn new(
        db: Arc<dyn ZgsKeyValueDB>,
        config: LogConfig,
        executor: task_executor::TaskExecutor,
    ) -> Result<Self> {
        let tx_store = TransactionStore::new(db.clone())?;
        let flow_db = Arc::new(FlowDBStore::new(db.clone()));
        let flow_store = Arc::new(FlowStore::new(flow_db.clone(), config.flow.clone()));
        // If the last tx `put_tx` does not complete, we will revert it in `pora_chunks_merkle`
        // first and call `put_tx` later.
        let next_tx_seq = tx_store.next_tx_seq();
        let mut start_tx_seq = if next_tx_seq > 0 {
            Some(next_tx_seq - 1)
        } else {
            None
        };
        let mut last_tx_to_insert = None;

        let mut pora_chunks_merkle = Merkle::new_with_subtrees(
            flow_db,
            config.flow.merkle_node_cache_capacity,
            log2_pow2(PORA_CHUNK_SIZE),
        )?;
        if let Some(last_tx_seq) = start_tx_seq {
            if !tx_store.check_tx_completed(last_tx_seq)? {
                // Last tx not finalized, we need to check if its `put_tx` is completed.
                let last_tx = tx_store
                    .get_tx_by_seq_number(last_tx_seq)?
                    .expect("tx missing");
                let current_len = pora_chunks_merkle.leaves();
                let expected_len = sector_to_segment(
                    last_tx.start_entry_index
                        + last_tx.num_entries() as u64
                        + PORA_CHUNK_SIZE as u64
                        - 1,
                );
                match expected_len.cmp(&(current_len)) {
                    Ordering::Less => {
                        bail!(
                            "Unexpected DB: merkle tree larger than the known data size,\
                        expected={} get={}",
                            expected_len,
                            current_len
                        );
                    }
                    Ordering::Equal => {}
                    Ordering::Greater => {
                        // Flow updates are not complete.
                        // For simplicity, we build the merkle tree for the previous tx and update
                        // the flow for the last tx again.
                        info!("revert last tx: last_tx={:?}", last_tx);
                        last_tx_to_insert = Some(last_tx);
                        if last_tx_seq == 0 {
                            start_tx_seq = None;
                        } else {
                            // truncate until we get the pora chunks merkle for the previous tx.
                            let previous_tx = tx_store
                                .get_tx_by_seq_number(last_tx_seq - 1)?
                                .expect("tx missing");
                            let expected_len = sector_to_segment(
                                previous_tx.start_entry_index + previous_tx.num_entries() as u64,
                            );
                            if current_len > expected_len {
                                pora_chunks_merkle.revert_to_leaves(expected_len)?;
                            } else {
                                assert_eq!(current_len, expected_len);
                            }
                            start_tx_seq = Some(previous_tx.seq);
                        };
                    }
                }
            }
        }

        let last_chunk_merkle = match start_tx_seq {
            Some(tx_seq) => {
                let tx = tx_store.get_tx_by_seq_number(tx_seq)?.expect("tx missing");
                if (tx.start_entry_index() + tx.num_entries() as u64) % PORA_CHUNK_SIZE as u64 == 0
                {
                    // The last chunk should be aligned, so it's empty.
                    Merkle::new_with_depth(vec![], log2_pow2(PORA_CHUNK_SIZE) + 1, None)
                } else {
                    tx_store.rebuild_last_chunk_merkle(pora_chunks_merkle.leaves() - 1, tx_seq)?
                }
            }
            // Initialize
            None => {
                pora_chunks_merkle.reset();
                Merkle::new_with_depth(vec![], 1, None)
            }
        };

        debug!(
            "LogManager::new() with chunk_list_len={} start_tx_seq={:?} last_chunk={}",
            pora_chunks_merkle.leaves(),
            start_tx_seq,
            last_chunk_merkle.leaves(),
        );
        if last_chunk_merkle.leaves() != 0 {
            pora_chunks_merkle.update_last(last_chunk_merkle.root());
        }
        // update the merkle root
        pora_chunks_merkle.commit(start_tx_seq);
        let merkle = RwLock::new(MerkleManager {
            pora_chunks_merkle,
            last_chunk_merkle,
        });

        let (sender, receiver) = mpsc::channel();

        let mut log_manager = Self {
            db,
            tx_store,
            flow_store,
            merkle,
            sender,
        };

        log_manager.start_receiver(receiver, executor);

        if let Some(tx) = last_tx_to_insert {
            log_manager.put_tx(tx)?;
        }
        log_manager
            .merkle
            .write()
            .try_initialize(&log_manager.flow_store)?;
        info!(
            "Log manager initialized, state={:?}",
            log_manager.get_context()?
        );
        Ok(log_manager)
    }

    fn start_receiver(
        &mut self,
        rx: mpsc::Receiver<UpdateFlowMessage>,
        executor: task_executor::TaskExecutor,
    ) {
        let flow_store = self.flow_store.clone();
        executor.spawn(
            async move {
                loop {
                    match rx.recv() {
                        std::result::Result::Ok(data) => {
                            // Update the root index.
                            flow_store.put_batch_root_list(data.root_map).unwrap();
                            // Update the flow database.
                            // This should be called before `complete_last_chunk_merkle` so that we do not save
                            // subtrees with data known.
                            flow_store
                                .append_entries(ChunkArray {
                                    data: vec![0; data.pad_data],
                                    start_index: data.tx_start_flow_index,
                                })
                                .unwrap();
                        }
                        std::result::Result::Err(_) => {
                            debug!("Log manager inner channel closed");
                            break;
                        }
                    };
                }
            },
            "pad_tx",
        );
        // Wait for the spawned thread to finish
        // let _ = handle.join().expect("Thread panicked");
    }

    fn gen_proof(&self, flow_index: u64, maybe_root: Option<DataRoot>) -> Result<FlowProof> {
        match maybe_root {
            None => self.gen_proof_at_version(flow_index, None),
            Some(root) => {
                let merkle = self.merkle.read_recursive();
                let tx_seq = merkle.pora_chunks_merkle.tx_seq_at_root(&root)?;
                self.gen_proof_at_version(flow_index, Some(tx_seq))
            }
        }
    }

    fn gen_proof_at_version(
        &self,
        flow_index: u64,
        maybe_tx_seq: Option<u64>,
    ) -> Result<FlowProof> {
        let merkle = self.merkle.read_recursive();
        let seg_index = sector_to_segment(flow_index);
        let top_proof = match maybe_tx_seq {
            None => merkle.pora_chunks_merkle.gen_proof(seg_index)?,
            Some(tx_seq) => merkle
                .pora_chunks_merkle
                .at_version(tx_seq)?
                .gen_proof(seg_index)?,
        };

        // TODO(zz): Maybe we can decide that all proofs are at the PoRA chunk level, so
        // we do not need to maintain the proof at the entry level below.
        // Condition (self.last_chunk_merkle.leaves() == 0): When last chunk size is exactly PORA_CHUNK_SIZE, proof should be generated from flow data, as last_chunk_merkle.leaves() is zero at this time
        // TODO(zz): In the current use cases, `maybe_root` is only `Some` for mining
        // and `flow_index` must be within a complete PoRA chunk. For possible future usages,
        // we'll need to find the flow length at the given root and load a partial chunk
        // if `flow_index` is in the last chunk.
        let sub_proof = if seg_index != merkle.pora_chunks_merkle.leaves() - 1
            || merkle.last_chunk_merkle.leaves() == 0
        {
            self.flow_store
                .gen_proof_in_batch(seg_index, flow_index as usize % PORA_CHUNK_SIZE)?
        } else {
            match maybe_tx_seq {
                None => merkle
                    .last_chunk_merkle
                    .gen_proof(flow_index as usize % PORA_CHUNK_SIZE)?,
                Some(tx_version) => merkle
                    .last_chunk_merkle
                    .at_version(tx_version)?
                    .gen_proof(flow_index as usize % PORA_CHUNK_SIZE)?,
            }
        };
        let r = entry_proof(&top_proof, &sub_proof);
        if r.is_err() {
            let raw_batch = self.flow_store.get_raw_batch(seg_index as u64)?.unwrap();
            let db_root = self.flow_store.get_batch_root(seg_index as u64)?;
            error!(
                ?r,
                ?db_root,
                ?seg_index,
                "gen proof error: top_leaves={}, last={}, raw_batch={}",
                merkle.pora_chunks_merkle.leaves(),
                merkle.last_chunk_merkle.leaves(),
                serde_json::to_string(&raw_batch).unwrap(),
            );
        }
        r
    }

    #[instrument(skip(self, merkle))]
    fn append_subtree_list(
        &self,
        tx_start_index: u64,
        merkle_list: Vec<(usize, DataRoot)>,
        merkle: &mut MerkleManager,
    ) -> Result<()> {
        if merkle_list.is_empty() {
            return Ok(());
        }

        self.pad_tx(tx_start_index, &mut *merkle)?;

        let mut batch_root_map = BTreeMap::new();
        for (subtree_depth, subtree_root) in merkle_list {
            let subtree_size = 1 << (subtree_depth - 1);
            if merkle.last_chunk_merkle.leaves() + subtree_size <= PORA_CHUNK_SIZE {
                merkle
                    .last_chunk_merkle
                    .append_subtree(subtree_depth, subtree_root)?;
                if merkle.last_chunk_merkle.leaves() == subtree_size {
                    // `last_chunk_merkle` was empty, so this is a new leaf in the top_tree.
                    merkle
                        .pora_chunks_merkle
                        .append_subtree(1, merkle.last_chunk_merkle.root())?;
                } else {
                    merkle
                        .pora_chunks_merkle
                        .update_last(merkle.last_chunk_merkle.root());
                }
                if merkle.last_chunk_merkle.leaves() == PORA_CHUNK_SIZE {
                    batch_root_map.insert(
                        merkle.pora_chunks_merkle.leaves() - 1,
                        (merkle.last_chunk_merkle.root(), 1),
                    );
                    self.complete_last_chunk_merkle(
                        merkle.pora_chunks_merkle.leaves() - 1,
                        &mut *merkle,
                    )?;
                }
            } else {
                // `last_chunk_merkle` has been padded here, so a subtree should not be across
                // the chunks boundary.
                assert_eq!(merkle.last_chunk_merkle.leaves(), 0);
                assert!(subtree_size >= PORA_CHUNK_SIZE);
                batch_root_map.insert(
                    merkle.pora_chunks_merkle.leaves(),
                    (subtree_root, subtree_depth - log2_pow2(PORA_CHUNK_SIZE)),
                );
                merkle
                    .pora_chunks_merkle
                    .append_subtree(subtree_depth - log2_pow2(PORA_CHUNK_SIZE), subtree_root)?;
            }
        }
        self.flow_store.put_batch_root_list(batch_root_map)?;
        Ok(())
    }

    #[instrument(skip(self, merkle))]
    fn pad_tx(&self, tx_start_index: u64, merkle: &mut MerkleManager) -> Result<()> {
        // Check if we need to pad the flow.
        let mut tx_start_flow_index =
            merkle.last_chunk_start_index() + merkle.last_chunk_merkle.leaves() as u64;
        let pad_size = tx_start_index - tx_start_flow_index;
        trace!(
            "before pad_tx {} {}",
            merkle.pora_chunks_merkle.leaves(),
            merkle.last_chunk_merkle.leaves()
        );
        if pad_size != 0 {
            for pad_data in Self::padding(pad_size as usize) {
                let mut is_full_empty = true;
                let mut root_map = BTreeMap::new();

                // Update the in-memory merkle tree.
                let last_chunk_pad = if merkle.last_chunk_merkle.leaves() == 0 {
                    0
                } else {
                    (PORA_CHUNK_SIZE - merkle.last_chunk_merkle.leaves()) * ENTRY_SIZE
                };

                let mut completed_chunk_index = None;
                if pad_data.len() < last_chunk_pad {
                    is_full_empty = false;
                    merkle
                        .last_chunk_merkle
                        .append_list(data_to_merkle_leaves(&pad_data)?);
                    merkle
                        .pora_chunks_merkle
                        .update_last(merkle.last_chunk_merkle.root());
                } else {
                    if last_chunk_pad != 0 {
                        is_full_empty = false;
                        // Pad the last chunk.
                        merkle
                            .last_chunk_merkle
                            .append_list(data_to_merkle_leaves(&pad_data[..last_chunk_pad])?);
                        merkle
                            .pora_chunks_merkle
                            .update_last(merkle.last_chunk_merkle.root());
                        root_map.insert(
                            merkle.pora_chunks_merkle.leaves() - 1,
                            (merkle.last_chunk_merkle.root(), 1),
                        );
                        completed_chunk_index = Some(merkle.pora_chunks_merkle.leaves() - 1);
                    }

                    // Pad with more complete chunks.
                    let mut start_index = last_chunk_pad / ENTRY_SIZE;
                    while pad_data.len() >= (start_index + PORA_CHUNK_SIZE) * ENTRY_SIZE {
<<<<<<< HEAD
                        merkle.pora_chunks_merkle.append(*PAD_SEGMENT_ROOT);
                        root_map.insert(
                            merkle.pora_chunks_merkle.leaves() - 1,
                            (*PAD_SEGMENT_ROOT, 1),
                        );
=======
                        let data = pad_data[start_index * ENTRY_SIZE
                            ..(start_index + PORA_CHUNK_SIZE) * ENTRY_SIZE]
                            .to_vec();
                        let root = Merkle::new(data_to_merkle_leaves(&data)?, 0, None).root();
                        merkle.pora_chunks_merkle.append(root);
                        root_map.insert(merkle.pora_chunks_merkle.leaves() - 1, (root, 1));
>>>>>>> 506d2345
                        start_index += PORA_CHUNK_SIZE;
                    }
                    assert_eq!(pad_data.len(), start_index * ENTRY_SIZE);
                }

                let data_size = pad_data.len() / ENTRY_SIZE;
                if is_full_empty {
                    self.sender.send(UpdateFlowMessage {
                        root_map,
                        pad_data: pad_data.len(),
                        tx_start_flow_index,
                    })?;
                } else {
                    self.flow_store.put_batch_root_list(root_map).unwrap();
                    // Update the flow database.
                    // This should be called before `complete_last_chunk_merkle` so that we do not save
                    // subtrees with data known.
                    self.flow_store.append_entries(ChunkArray {
                        data: pad_data.to_vec(),
                        start_index: tx_start_flow_index,
                    })?;
                }

                tx_start_flow_index += data_size as u64;
                if let Some(index) = completed_chunk_index {
                    self.complete_last_chunk_merkle(index, &mut *merkle)?;
                }
            }
        }
        trace!(
            "after pad_tx {} {}",
            merkle.pora_chunks_merkle.leaves(),
            merkle.last_chunk_merkle.leaves()
        );
        Ok(())
    }

    fn append_entries(
        &self,
        flow_entry_array: ChunkArray,
        merkle: &mut MerkleManager,
    ) -> Result<()> {
        let last_chunk_start_index = merkle.last_chunk_start_index();
        if flow_entry_array.start_index + bytes_to_chunks(flow_entry_array.data.len()) as u64
            > last_chunk_start_index
        {
            // Update `last_chunk_merkle` with real data.
            let (chunk_start_index, flow_entry_data_index) = if flow_entry_array.start_index
                >= last_chunk_start_index
            {
                // flow_entry_array only fill last chunk
                (
                    (flow_entry_array.start_index - last_chunk_start_index) as usize,
                    0,
                )
            } else {
                // flow_entry_array fill both last and last - 1 chunk
                (
                    0,
                    (last_chunk_start_index - flow_entry_array.start_index) as usize * ENTRY_SIZE,
                )
            };

            // Since we always put tx before insert its data. Here `last_chunk_merkle` must
            // have included the data range.
            for (local_index, entry) in flow_entry_array.data[flow_entry_data_index..]
                .chunks_exact(ENTRY_SIZE)
                .enumerate()
            {
                merkle
                    .last_chunk_merkle
                    .fill_leaf(chunk_start_index + local_index, Sha3Algorithm::leaf(entry));
            }
            merkle
                .pora_chunks_merkle
                .update_last(merkle.last_chunk_merkle.root());
        }
        let chunk_roots = self.flow_store.append_entries(flow_entry_array)?;
        for (chunk_index, chunk_root) in chunk_roots {
            if chunk_index < merkle.pora_chunks_merkle.leaves() as u64 {
                merkle
                    .pora_chunks_merkle
                    .fill_leaf(chunk_index as usize, chunk_root);
            } else {
                // TODO(zz): This assumption may be false in the future.
                unreachable!("We always insert tx nodes before put_chunks");
            }
        }
        Ok(())
    }

    // FIXME(zz): Implement padding.
    pub fn padding(len: usize) -> Box<dyn Iterator<Item = Vec<u8>>> {
        let remainder = len % PAD_MAX_SIZE;
        let n = len / PAD_MAX_SIZE;
        let iter = (0..n).map(|_| Self::padding_raw(PAD_MAX_SIZE));
        if remainder == 0 {
            Box::new(iter)
        } else {
            // insert the remainder to the front, so the rest are processed with alignment.
            let new_iter = vec![Self::padding_raw(remainder)].into_iter().chain(iter);
            Box::new(new_iter)
        }
    }

    pub fn padding_raw(len: usize) -> Vec<u8> {
        vec![0; len * ENTRY_SIZE]
    }

    #[cfg(test)]
    pub fn flow_store(&self) -> &FlowStore {
        &self.flow_store
    }

    fn padding_rear_data(&self, tx: &Transaction) -> Result<()> {
        let (chunks, _) = compute_padded_chunk_size(tx.size as usize);
        let (segments_for_proof, last_segment_size_for_proof) =
            compute_segment_size(chunks, PORA_CHUNK_SIZE);
        debug!(
            "segments_for_proof: {}, last_segment_size_for_proof: {}",
            segments_for_proof, last_segment_size_for_proof
        );

        let chunks_for_file = bytes_to_entries(tx.size) as usize;
        let (mut segments_for_file, mut last_segment_size_for_file) =
            compute_segment_size(chunks_for_file, PORA_CHUNK_SIZE);
        debug!(
            "segments_for_file: {}, last_segment_size_for_file: {}",
            segments_for_file, last_segment_size_for_file
        );

        while segments_for_file <= segments_for_proof {
            let padding_size = if segments_for_file == segments_for_proof {
                (last_segment_size_for_proof - last_segment_size_for_file) * ENTRY_SIZE
            } else {
                (PORA_CHUNK_SIZE - last_segment_size_for_file) * ENTRY_SIZE
            };

            debug!("Padding size: {}", padding_size);
            if padding_size > 0 {
                // This tx hash is guaranteed to be consistent.
                self.put_chunks_with_tx_hash(
                    tx.seq,
                    tx.hash(),
                    ChunkArray {
                        data: vec![0u8; padding_size],
                        start_index: ((segments_for_file - 1) * PORA_CHUNK_SIZE
                            + last_segment_size_for_file)
                            as u64,
                    },
                    None,
                )?;
            }

            last_segment_size_for_file = 0;
            segments_for_file += 1;
        }

        Ok(())
    }

    fn copy_tx_and_finalize(&self, from_tx_seq: u64, to_tx_seq_list: Vec<u64>) -> Result<()> {
        let mut merkle = self.merkle.write();
        let shard_config = self.flow_store.get_shard_config();
        // We have all the data need for this tx, so just copy them.
        let old_tx = self
            .get_tx_by_seq_number(from_tx_seq)?
            .ok_or_else(|| anyhow!("from tx missing"))?;
        let mut to_tx_offset_list = Vec::with_capacity(to_tx_seq_list.len());
        for seq in to_tx_seq_list {
            // No need to copy data for completed tx.
            if self.check_tx_completed(seq)? {
                continue;
            }
            let tx = self
                .get_tx_by_seq_number(seq)?
                .ok_or_else(|| anyhow!("to tx missing"))?;
            // Data for `tx` is not available due to sharding.
            if sector_to_segment(tx.start_entry_index) % shard_config.num_shard
                != sector_to_segment(old_tx.start_entry_index) % shard_config.num_shard
            {
                continue;
            }
            to_tx_offset_list.push((tx.seq, tx.start_entry_index - old_tx.start_entry_index));
        }
        if to_tx_offset_list.is_empty() {
            return Ok(());
        }
        // copy data in batches
        // TODO(zz): Do this asynchronously and keep atomicity.
        for (batch_start, batch_end) in batch_iter_sharded(
            old_tx.start_entry_index,
            old_tx.start_entry_index + old_tx.num_entries() as u64,
            PORA_CHUNK_SIZE,
            shard_config,
        ) {
            let batch_data = self
                .get_chunk_by_flow_index(batch_start, batch_end - batch_start)?
                .ok_or_else(|| anyhow!("tx data missing"))?;
            for (_, offset) in &to_tx_offset_list {
                let mut data = batch_data.clone();
                data.start_index += offset;
                self.append_entries(data, &mut merkle)?;
            }
        }
        // num_entries() includes the rear padding data, so no need for more padding.

        for (seq, _) in to_tx_offset_list {
            self.tx_store.finalize_tx(seq)?;
        }
        Ok(())
    }

    /// Here we persist the subtrees with the incomplete data of the last chunk merkle so that
    /// we can still provide proof for known data in it.
    /// Another choice is to insert these subtrees earlier in `put_tx`. To insert them here can
    /// batch them and avoid inserting for the subtrees with all data known.
    fn complete_last_chunk_merkle(&self, index: usize, merkle: &mut MerkleManager) -> Result<()> {
        let subtree_list = merkle.last_chunk_merkle.get_subtrees();
        merkle.last_chunk_merkle =
            Merkle::new_with_depth(vec![], log2_pow2(PORA_CHUNK_SIZE) + 1, None);

        // Only insert non-leave subtrees. The leave data should have been available.
        let mut to_insert_subtrees = Vec::new();
        let mut start_index = 0;
        for (subtree_height, root) in subtree_list {
            to_insert_subtrees.push((start_index, subtree_height, root));
            start_index += 1 << (subtree_height - 1);
        }
        self.flow_store
            .insert_subtree_list_for_batch(index, to_insert_subtrees)
    }

    fn check_data_completed(&self, start: u64, end: u64) -> Result<bool> {
        for (batch_start, batch_end) in batch_iter_sharded(
            start,
            end,
            PORA_CHUNK_SIZE,
            self.flow_store.get_shard_config(),
        ) {
            if self
                .flow_store
                .get_entries(batch_start, batch_end)?
                .is_none()
            {
                return Ok(false);
            }
        }
        Ok(true)
    }
}

/// This represents the subtree of a chunk or the whole data merkle tree.
pub type FileMerkleTree = MerkleTree<[u8; 32], RawLeafSha3Algorithm>;

#[macro_export]
macro_rules! try_option {
    ($r: ident) => {
        match $r {
            Some(v) => v,
            None => return Ok(None),
        }
    };
    ($e: expr) => {
        match $e {
            Some(v) => v,
            None => return Ok(None),
        }
    };
}

/// This should be called with input checked.
pub fn sub_merkle_tree(leaf_data: &[u8]) -> Result<FileMerkleTree> {
    Ok(FileMerkleTree::new(
        data_to_merkle_leaves(leaf_data)?
            .into_iter()
            .map(|h| h.0)
            .collect::<Vec<[u8; 32]>>(),
    ))
}

pub fn data_to_merkle_leaves(leaf_data: &[u8]) -> Result<Vec<H256>> {
    if leaf_data.len() % ENTRY_SIZE != 0 {
        bail!("merkle_tree: mismatched data size");
    }
    // If the data size is small, using `rayon` would introduce more overhead.
    let r = if leaf_data.len() >= ENTRY_SIZE * 8 {
        leaf_data
            .par_chunks_exact(ENTRY_SIZE)
            .map(Sha3Algorithm::leaf)
            .collect()
    } else {
        leaf_data
            .chunks_exact(ENTRY_SIZE)
            .map(Sha3Algorithm::leaf)
            .collect()
    };
    Ok(r)
}

pub fn bytes_to_entries(size_bytes: u64) -> u64 {
    if size_bytes % ENTRY_SIZE as u64 == 0 {
        size_bytes / ENTRY_SIZE as u64
    } else {
        size_bytes / ENTRY_SIZE as u64 + 1
    }
}

fn entry_proof(top_proof: &FlowProof, sub_proof: &FlowProof) -> Result<FlowProof> {
    if top_proof.item() != sub_proof.root() {
        bail!(
            "top tree and sub tree mismatch: top_leaf={:?}, sub_root={:?}",
            top_proof.item(),
            sub_proof.root()
        );
    }
    let mut lemma = sub_proof.lemma().to_vec();
    let mut path = sub_proof.path().to_vec();
    assert!(lemma.pop().is_some());
    lemma.extend_from_slice(&top_proof.lemma()[1..]);
    path.extend_from_slice(top_proof.path());
    FlowProof::new(lemma, path)
}

pub fn split_nodes(data_size: usize) -> Vec<usize> {
    let (mut padded_chunks, chunks_next_pow2) = compute_padded_chunk_size(data_size);
    let mut next_chunk_size = chunks_next_pow2;

    let mut nodes = vec![];
    while padded_chunks > 0 {
        if padded_chunks >= next_chunk_size {
            padded_chunks -= next_chunk_size;
            nodes.push(next_chunk_size);
        }

        next_chunk_size >>= 1;
    }

    nodes
}

pub fn tx_subtree_root_list_padded(data: &[u8]) -> Vec<(usize, DataRoot)> {
    let mut root_list = Vec::new();
    let mut start_index = 0;
    let nodes = split_nodes(data.len());

    for &tree_size in nodes.iter() {
        let end = start_index + tree_size * ENTRY_SIZE;

        let submerkle_root = if start_index >= data.len() {
            sub_merkle_tree(&vec![0u8; tree_size * ENTRY_SIZE])
                .unwrap()
                .root()
        } else if end > data.len() {
            let mut pad_data = data[start_index..].to_vec();
            pad_data.append(&mut vec![0u8; end - data.len()]);
            sub_merkle_tree(&pad_data).unwrap().root()
        } else {
            sub_merkle_tree(&data[start_index..end]).unwrap().root()
        };

        root_list.push((log2_pow2(tree_size) + 1, submerkle_root.into()));
        start_index = end;
    }

    root_list
}

pub fn sector_to_segment(sector_index: u64) -> usize {
    (sector_index / PORA_CHUNK_SIZE as u64) as usize
}

pub fn segment_to_sector(segment_index: usize) -> usize {
    segment_index * PORA_CHUNK_SIZE
}<|MERGE_RESOLUTION|>--- conflicted
+++ resolved
@@ -975,20 +975,11 @@
                     // Pad with more complete chunks.
                     let mut start_index = last_chunk_pad / ENTRY_SIZE;
                     while pad_data.len() >= (start_index + PORA_CHUNK_SIZE) * ENTRY_SIZE {
-<<<<<<< HEAD
                         merkle.pora_chunks_merkle.append(*PAD_SEGMENT_ROOT);
                         root_map.insert(
                             merkle.pora_chunks_merkle.leaves() - 1,
                             (*PAD_SEGMENT_ROOT, 1),
                         );
-=======
-                        let data = pad_data[start_index * ENTRY_SIZE
-                            ..(start_index + PORA_CHUNK_SIZE) * ENTRY_SIZE]
-                            .to_vec();
-                        let root = Merkle::new(data_to_merkle_leaves(&data)?, 0, None).root();
-                        merkle.pora_chunks_merkle.append(root);
-                        root_map.insert(merkle.pora_chunks_merkle.leaves() - 1, (root, 1));
->>>>>>> 506d2345
                         start_index += PORA_CHUNK_SIZE;
                     }
                     assert_eq!(pad_data.len(), start_index * ENTRY_SIZE);
